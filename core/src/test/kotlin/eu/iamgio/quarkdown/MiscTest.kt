--- conflicted
+++ resolved
@@ -16,18 +16,15 @@
 import eu.iamgio.quarkdown.document.locale.JVMLocaleLoader
 import eu.iamgio.quarkdown.flavor.quarkdown.QuarkdownFlavor
 import eu.iamgio.quarkdown.media.LocalMedia
-import eu.iamgio.quarkdown.media.Media
 import eu.iamgio.quarkdown.media.RemoteMedia
+import eu.iamgio.quarkdown.media.ResolvableMedia
 import eu.iamgio.quarkdown.rendering.html.HtmlIdentifierProvider
 import eu.iamgio.quarkdown.rendering.html.QuarkdownHtmlNodeRenderer
 import eu.iamgio.quarkdown.util.flattenedChildren
 import org.junit.Assert.assertEquals
 import org.junit.Assert.assertTrue
 import kotlin.test.Test
-<<<<<<< HEAD
 import kotlin.test.assertFails
-=======
->>>>>>> 8050c845
 import kotlin.test.assertIs
 import kotlin.test.assertNotNull
 import kotlin.test.assertNull
@@ -231,9 +228,9 @@
 
     @Test
     fun media() {
-        assertIs<LocalMedia>(Media.of("src/main/resources/render/html-wrapper.html"))
-        assertIs<RemoteMedia>(Media.of("https://example.com/image.jpg"))
-        assertFails { Media.of("nonexistent") }
-        assertFails { Media.of("src") } // Directory
+        assertIs<LocalMedia>(ResolvableMedia("src/main/resources/render/html-wrapper.html").resolve())
+        assertIs<RemoteMedia>(ResolvableMedia("https://example.com/image.jpg").resolve())
+        assertFails { ResolvableMedia("nonexistent").resolve() }
+        assertFails { ResolvableMedia("src").resolve() } // Directory
     }
 }
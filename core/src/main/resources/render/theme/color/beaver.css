/* Beamer's Beaver color theme */

@import url('https://cdnjs.cloudflare.com/ajax/libs/highlight.js/11.9.0/styles/default.min.css');

:root {
    --qd-primary-color: rgb(187, 39, 26);
    --primary-darker: rgb(149, 29, 18);
    --secondary: rgb(236, 236, 236);
    --tertiary: rgb(216, 216, 216);

    --qd-main-color: rgb(10, 10, 10);
    --qd-background-color: white;
    --qd-link-color: var(--qd-primary-color);
    --qd-color-on-primary: var(--qd-background-color);
    --qd-callout-background-color: rgb(234, 233, 247);
    --qd-callout-foreground-color: rgb(83, 81, 152);
    --qd-mermaid-node-background-color: var(--qd-background-color);
    --qd-mermaid-node-text-color: var(--qd-main-color);
}

h1, h2 {
    color: var(--qd-primary-color) !important;
}

h1:not(.box h1) {
    background-color: var(--secondary);
}

.box > header > h4 {
    color: inherit;
}

.box.callout {
    --box-header-background-color: color-mix(in srgb, var(--qd-callout-foreground-color) 7%, var(--qd-callout-background-color));
}

<<<<<<< HEAD
.box.callout-box > header, .box.callout-box .box-content li::marker {
    color: rgb(83, 81, 152);
=======
.box.callout .box-content li::marker {
    color: var(--qd-callout-foreground-color);
>>>>>>> b008df71
}

.box.callout:has(.box-content h1) {
    background-color: var(--secondary);
}

.color-preview {
    border-color: var(--secondary) !important;
}

.page-margin-bottom-center > * {
    background-color: var(--tertiary);
    color: var(--qd-primary-color);
}

.page-margin-bottom-center > *:first-child {
    background-color: var(--qd-primary-color);
    color: white;
}

.page-margin-bottom-center > *:nth-child(even) {
    background-color: var(--secondary);
}<|MERGE_RESOLUTION|>--- conflicted
+++ resolved
@@ -34,13 +34,8 @@
     --box-header-background-color: color-mix(in srgb, var(--qd-callout-foreground-color) 7%, var(--qd-callout-background-color));
 }
 
-<<<<<<< HEAD
-.box.callout-box > header, .box.callout-box .box-content li::marker {
-    color: rgb(83, 81, 152);
-=======
 .box.callout .box-content li::marker {
     color: var(--qd-callout-foreground-color);
->>>>>>> b008df71
 }
 
 .box.callout:has(.box-content h1) {
